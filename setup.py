--- conflicted
+++ resolved
@@ -6,11 +6,7 @@
 setup(
     name='lapixdl',
     packages=find_packages(exclude=['tests']),
-<<<<<<< HEAD
     version='0.7.19',
-=======
-    version='0.7.18',
->>>>>>> b63fbae3
     description='Utils for Computer Vision Deep Learning research',
 
     long_description=long_description,
